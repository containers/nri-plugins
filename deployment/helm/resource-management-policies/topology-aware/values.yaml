# Default values for nri-plugins.
# This is a YAML-formatted file.
# Declare variables to be passed into your templates.
---
image:
  name: ghcr.io/containers/nri-plugins/nri-resource-policy-topology-aware
  # tag, if defined will use the given image tag, otherwise Chart.AppVersion will be used
  tag: unstable
  pullPolicy: Always

config:
  policy:
    ReservedResources:
      cpu: 750m

hostPort: 8891

resources:
  cpu: 500m
  memory: 512Mi

<<<<<<< HEAD
privilegedMode: true
=======
nri:
  patchContainerdConfig: false

initContainerImage:
  name: ghcr.io/containers/nri-plugins/nri-resource-policy-config-manager
  tag: unstable
  pullPolicy: Always
>>>>>>> c587af49
<|MERGE_RESOLUTION|>--- conflicted
+++ resolved
@@ -19,9 +19,9 @@
   cpu: 500m
   memory: 512Mi
 
-<<<<<<< HEAD
+
 privilegedMode: true
-=======
+
 nri:
   patchContainerdConfig: false
 
@@ -29,4 +29,3 @@
   name: ghcr.io/containers/nri-plugins/nri-resource-policy-config-manager
   tag: unstable
   pullPolicy: Always
->>>>>>> c587af49
